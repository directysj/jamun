--- conflicted
+++ resolved
@@ -54,13 +54,8 @@
         x, batch, num_graphs = data.pos, data.batch, data.num_graphs
 
         for sigma in self.sigma_list:
-<<<<<<< HEAD
-            xhat, _, y = pl_module.noise_and_denoise(
+            xhat, x, y = pl_module.noise_and_denoise(
                 x, topology, sigma, align_noisy_input=pl_module.align_noisy_input_during_evaluation
-=======
-            xhat, y = pl_module.noise_and_denoise(
-                x, topology, batch, num_graphs, sigma, align_noisy_input=pl_module.align_noisy_input_during_evaluation
->>>>>>> bf856e90
             )
             xhat_graphs = topology.clone()
             xhat_graphs.pos = xhat
