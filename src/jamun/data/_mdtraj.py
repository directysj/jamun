import functools
import os
import threading
from typing import Callable, Dict, Optional, Sequence, Tuple

import lightning.pytorch as pl
import mdtraj as md
import numpy as np
import torch
import torch.utils.data
import torch_geometric

from rdkit import Chem

from jamun import utils
from jamun.data._random_chain_dataset import StreamingRandomChainDataset


def singleton(cls):
    """
    Decorator that implements singleton pattern by modifying __init__.
    """
    _instances = {}
    _lock = threading.Lock()

    original_init = cls.__init__

    def __init__(self, *args, **kwargs):
        # Convert args and kwargs to hashable types
        args = list(args)
        for i, arg in enumerate(args):
            if isinstance(arg, list):
                args[i] = tuple(arg)
            if isinstance(arg, dict):
                args[i] = frozenset(arg.items())
        for key, value in kwargs.items():
            if isinstance(value, list):
                kwargs[key] = tuple(value)
            if isinstance(value, dict):
                kwargs[key] = frozenset(value.items())

        obj_key = (tuple(args), frozenset(kwargs.items()))

        if obj_key not in _instances:
            with _lock:
                if obj_key not in _instances:
                    _instances[obj_key] = self
                    original_init(self, *args, **kwargs)
                    return

        # Copy state from singleton instance
        self.__dict__.update(_instances[obj_key].__dict__)

    cls.__init__ = __init__
    return cls

def preprocess_topology(topology: md.Topology) -> Tuple[torch_geometric.data.Data, md.Topology, md.Topology]:
    """Preprocess the MDtraj topology, returning a PyTorch Geometric graph, the topology with protein only, and the topology with hydrogenated protein."""
    # Select all heavy atoms in the protein.
    # This also removes all waters.
    select = topology.select("protein and not type H")
    top = topology.subset(select)

    # Select all atoms in the protein.
    select_withH = topology.select("protein")
    top_withH = topology.subset(select_withH)

    # Encode the atom types, residue codes, and residue sequence indices.
    atom_type_index = torch.tensor([utils.encode_atom_type(x.element.symbol) for x in top.atoms], dtype=torch.int32)
    residue_code_index = torch.tensor([utils.encode_residue(x.residue.name) for x in top.atoms], dtype=torch.int32)
    residue_sequence_index = torch.tensor([x.residue.index for x in top.atoms], dtype=torch.int32)
    atom_code_index = torch.tensor([utils.encode_atom_code(x.name) for x in top.atoms], dtype=torch.int32)

    bonds = torch.tensor([[bond[0].index, bond[1].index] for bond in top.bonds], dtype=torch.long).T

    # Create the graph.
    # Positions will be updated later.
    graph = utils.DataWithResidueInformation(
        atom_type_index=atom_type_index,
        residue_code_index=residue_code_index,
        residue_sequence_index=residue_sequence_index,
        atom_code_index=atom_code_index,
        residue_index=residue_sequence_index,
        num_residues=residue_sequence_index.max().item() + 1,
        edge_index=bonds,
        pos=None,
    )
    graph.residues = [x.residue.name for x in top.atoms]
    graph.atom_names = [x.name for x in top.atoms]
    return graph, top, top_withH


@singleton
class MDtrajIterableDataset(torch.utils.data.IterableDataset):
    """PyTorch iterable dataset for MDtraj trajectories."""

    def __init__(
        self,
        root: str,
        trajfiles: Sequence[str],
        pdbfile: str,
        label: str,
        transform: Optional[Callable] = None,
        subsample: Optional[int] = None,
        loss_weight: float = 1.0,
        chunk_size: int = 100,
        start_at_random_frame: bool = False,
        verbose: bool = False,
    ):
        self.root = root
        self._label = label
        self.transform = transform
        self.loss_weight = loss_weight
        self.chunk_size = chunk_size
        self.start_at_random_frame = start_at_random_frame

        self.trajfiles = [os.path.join(self.root, filename) for filename in trajfiles]

        if subsample is None or subsample == 0:
            subsample = 1
        self.subsample = subsample

        pdbfile = os.path.join(self.root, pdbfile)
        topology = md.load_topology(pdbfile)

        self.graph, self.top, self.top_withH = preprocess_topology(topology)
        self.graph.dataset_label = self.label()
        self.graph.loss_weight = torch.tensor([loss_weight], dtype=torch.float32)

        # self.save_topology_pdb()

        if verbose:
            utils.dist_log(
                f"Dataset {self.label()}: Iteratively loading trajectory files {trajfiles} and PDB file {pdbfile}."
            )

    def label(self):
        return self._label

    def save_topology_pdb(self):
        os.makedirs("dataset_pdbs", exist_ok=True)
        filename = f"dataset_pdbs/{self.label()}.pdb"
        traj = next(md.iterload(self.trajfiles[0], top=self.top, chunk=self.chunk_size))
        utils.save_pdb(traj[0], filename)

    def __iter__(self):
        trajfiles = self.trajfiles
        if self.start_at_random_frame:
            trajfiles = np.random.permutation(trajfiles)

        for trajfile in trajfiles:
            for traj in md.iterload(trajfile, top=self.top, chunk=self.chunk_size, stride=self.subsample):
                for frame in traj:
                    graph = self.graph.clone()
                    graph.pos = torch.tensor(frame.xyz[0])
                    if self.transform:
                        graph = self.transform(graph)
                    yield graph

    @functools.cached_property
    def topology(self) -> md.Topology:
        return self.top

    @functools.cached_property
    def trajectory(self) -> md.Trajectory:
        return md.load(self.trajfiles, top=self.top)


@singleton
class MDtrajDataset(torch.utils.data.Dataset):
    """PyTorch dataset for MDtraj trajectories."""

    def __init__(
        self,
        root: str,
        trajfiles: Sequence[str],
        pdbfile: str,
        label: str,
        num_frames: Optional[int] = None,
        start_frame: Optional[int] = None,
        transform: Optional[Callable] = None,
        subsample: Optional[int] = None,
        loss_weight: float = 1.0,
        verbose: bool = False,
    ):
        self.root = root
        self._label = label
        self.transform = transform
        self.loss_weight = loss_weight

        pdbfile = os.path.join(self.root, pdbfile)
        trajfiles = [os.path.join(self.root, filename) for filename in trajfiles]

        if trajfiles[0].endswith(".npz") or trajfiles[0].endswith(".npy"):
            self.traj = md.load(pdbfile)
            self.traj.xyz = np.vstack(
                [np.load(os.path.join(self.root, filename))["positions"] for filename in trajfiles]
            )

            assert self.traj.xyz.shape == (self.traj.n_frames, self.traj.n_atoms, 3)

            self.traj.time = np.arange(self.traj.n_frames)
        else:
            self.traj = md.load(trajfiles, top=pdbfile)

        if start_frame is None:
            start_frame = 0

        if num_frames == -1 or num_frames is None:
            num_frames = self.traj.n_frames - start_frame

        if subsample is None or subsample == 0:
            subsample = 1

        # Subsample the trajectory.
        self.traj = self.traj[start_frame : start_frame + num_frames : subsample]
        topology = self.traj.topology
        self.graph, self.top, self.top_withH = preprocess_topology(topology)
        self.traj = self.traj.atom_slice(topology.select("protein and not type H"))

        self.graph.pos = torch.tensor(self.traj.xyz[0], dtype=torch.float32)
        self.graph.loss_weight = torch.tensor([loss_weight], dtype=torch.float32)
        self.graph.dataset_label = self.label()

        # self.save_topology_pdb()

        if verbose:
            utils.dist_log(f"Dataset {self.label()}: Loading trajectory files {trajfiles} and PDB file {pdbfile}.")
            utils.dist_log(
                f"Dataset {self.label()}: Loaded {self.traj.n_frames} frames starting from index {start_frame} with subsample {subsample}."
            )

    def label(self):
        return self._label

    def save_topology_pdb(self):
        os.makedirs("dataset_pdbs", exist_ok=True)
        filename = f"dataset_pdbs/{self.label()}.pdb"
        utils.save_pdb(self.traj[0], filename)

    def __getitem__(self, idx):
        graph = self.graph.clone()
        graph.pos = torch.tensor(self.traj.xyz[idx])
        if self.transform:
            graph = self.transform(graph)
        return graph

    def __len__(self):
        return self.traj.n_frames

    @functools.cached_property
    def topology(self) -> md.Topology:
        return self.traj.topology

    @functools.cached_property
    def trajectory(self) -> md.Trajectory:
        return self.traj


class MDtrajDataModule(pl.LightningDataModule):
    """PyTorch Lightning data module for MDtraj datasets."""

    def __init__(
        self,
        datasets: Dict[str, Sequence[MDtrajDataset]],
        batch_size: int,
        num_workers: int,
    ):
        super().__init__()

        self.batch_size = batch_size
        self.num_workers = num_workers

        self.datasets = datasets
        self.concatenated_datasets = {}
        self.shuffle = True

    def prepare_data(self):
        pass

    def setup(self, stage: str):
        for split, datasets in self.datasets.items():
            if datasets is None:
                continue

            if isinstance(datasets[0], torch.utils.data.Dataset):
                self.concatenated_datasets[split] = torch.utils.data.ConcatDataset(datasets)
                self.shuffle = True

                utils.dist_log(
                    f"Split {split}: Loaded {len(self.concatenated_datasets[split])} frames in total from {len(datasets)} datasets: {[dataset.label() for dataset in datasets]}."
                )

            elif isinstance(datasets[0], torch.utils.data.IterableDataset):
                # Shuffling is handled by the StreamingRandomChainDataset.
                self.concatenated_datasets[split] = StreamingRandomChainDataset(datasets)
                self.shuffle = False

                utils.dist_log(
                    f"Split {split}: Loaded {len(datasets)} datasets: {[dataset.label() for dataset in datasets]}."
                )

    def train_dataloader(self):
        return torch_geometric.loader.DataLoader(
            self.concatenated_datasets["train"],
            batch_size=self.batch_size,
            num_workers=self.num_workers,
            shuffle=self.shuffle,
            pin_memory=True,
            persistent_workers=True,
        )

    def val_dataloader(self):
        return torch_geometric.loader.DataLoader(
            self.concatenated_datasets["val"],
            batch_size=self.batch_size,
            num_workers=self.num_workers,
            pin_memory=True,
            persistent_workers=True,
        )

    def test_dataloader(self):
        return torch_geometric.loader.DataLoader(
            self.concatenated_datasets["test"],
            batch_size=self.batch_size,
            num_workers=self.num_workers,
<<<<<<< HEAD
        )
=======
            pin_memory=True,
            persistent_workers=True,
        )
>>>>>>> 78341c10
<|MERGE_RESOLUTION|>--- conflicted
+++ resolved
@@ -324,10 +324,6 @@
             self.concatenated_datasets["test"],
             batch_size=self.batch_size,
             num_workers=self.num_workers,
-<<<<<<< HEAD
-        )
-=======
             pin_memory=True,
             persistent_workers=True,
         )
->>>>>>> 78341c10
