--- conflicted
+++ resolved
@@ -1,10 +1,5 @@
-<<<<<<< HEAD
-from typing import Callable, Dict, Optional, Tuple, Union
-import logging
-=======
 import logging
 from collections.abc import Callable
->>>>>>> 3fbdc953
 
 import lightning.pytorch as pl
 import numpy as np
@@ -71,13 +66,9 @@
         sigma_data: float | None = None,  # Only used if normalization_type is "EDM"
         lr_scheduler_config: dict | None = None,
         use_torch_compile: bool = True,
-<<<<<<< HEAD
-        torch_compile_kwargs: Optional[Dict] = None,
+        torch_compile_kwargs: dict | None = None,
         alignment_correction_order: int = 0,
-=======
-        torch_compile_kwargs: dict | None = None,
         pass_topology_as_atom_graphs: bool = False,
->>>>>>> 3fbdc953
     ):
         super().__init__()
         self.save_hyperparameters(logger=False)
@@ -145,11 +136,8 @@
             raise ValueError("sigma_data can only be used when normalization_type is 'EDM'")
 
         self.bond_loss_coefficient = bond_loss_coefficient
-<<<<<<< HEAD
         self.alignment_correction_order = alignment_correction_order
-=======
         self.pass_topology_as_atom_graphs = pass_topology_as_atom_graphs
->>>>>>> 3fbdc953
 
     def add_noise(self, x: torch.Tensor, sigma: float | torch.Tensor, num_graphs: int) -> torch.Tensor:
         # pos [B, ...]
@@ -298,11 +286,7 @@
             # Aligning each batch.
             if align_noisy_input:
                 with torch.cuda.nvtx.range("align_A_to_B_batched"):
-<<<<<<< HEAD
-                    y = align_A_to_B_batched(y, x, sigma=sigma, correction_order=self.alignment_correction_order)
-=======
-                    y = align_A_to_B_batched_f(y, x, topology.batch, topology.num_graphs)
->>>>>>> 3fbdc953
+                    y = align_A_to_B_batched_f(y, x, topology.batch, topology.num_graphs, sigma=sigma, correction_order=self.alignment_correction_order)
 
         with torch.cuda.nvtx.range("xhat"):
             xhat = self.xhat(y, topology, sigma)
