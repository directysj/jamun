import functools
import logging
from collections.abc import Callable

import e3tools
import lightning.pytorch as pl
import numpy as np
import torch
import torch_geometric

from jamun.model.denoiser import add_edges, compute_normalization_factors
from jamun.utils import align_A_to_B_batched_f, mean_center_f, to_atom_graphs, unsqueeze_trailing


def energy_direct(
    y: torch.Tensor, batch: torch.Tensor, num_graphs: int, sigma: torch.Tensor, g_y: torch.Tensor
) -> torch.Tensor:
    energies = (g_y - y).pow(2).sum(dim=-1) / (2 * (sigma**2))
    return e3tools.scatter(
        energies,
        batch,
        dim=0,
        dim_size=num_graphs,
        reduce="sum",
    )


def model_predictions_f(
    y: torch.Tensor,
    batch: torch.Tensor,
    num_graphs: int,
    sigma: torch.Tensor,
    g: Callable,
    energy_only: bool,
) -> torch.Tensor:
    """Returns the model predictions: xhat, energy, and score."""
    if energy_only:
        # If we only need the energy, we can skip the VJP computation.
        g_y = g(y, batch=batch, num_graphs=num_graphs)
        energy = energy_direct(y, batch, num_graphs, sigma, g_y)
        return None, energy, None

    # NOTE g must be torch.Tensor to torch.Tensor
    g = functools.partial(g, batch=batch, num_graphs=num_graphs)
    g_y, vjp_func = torch.func.vjp(g, y)
    xhat = g_y - vjp_func(g_y - y, create_graph=True, retain_graph=True)[0]
    energy = energy_direct(y, batch, num_graphs, sigma, g_y)
    score = (xhat - y) / (sigma**2)
    return xhat, energy, score


def norm_wrapper(
    y: torch.Tensor,
    batch: torch.Tensor,
    num_graphs: int,
    g: Callable,
    c_in: torch.Tensor,
    c_skip: torch.Tensor,
    c_out: torch.Tensor,
) -> torch.Tensor:
    return c_skip * y + c_out * g(c_in * y, batch=batch, num_graphs=num_graphs)


class EnergyModel(pl.LightningModule):
    """The main denoiser model."""

    def __init__(
        self,
        arch: Callable[..., torch.nn.Module],
        optim: Callable[..., torch.optim.Optimizer],
        sigma_distribution: torch.distributions.Distribution,
        max_radius: float,
        average_squared_distance: float,
        add_fixed_noise: bool,
        add_fixed_ones: bool,
        align_noisy_input_during_training: bool,
        align_noisy_input_during_evaluation: bool,
        mean_center: bool,
        mirror_augmentation_rate: float,
        normalization_type: str | None = "JAMUN",
        sigma_data: float | None = None,
        lr_scheduler_config: dict | None = None,
        use_torch_compile: bool = True,
        torch_compile_kwargs: dict | None = None,
<<<<<<< HEAD
        alignment_correction_order: int = 0,
        rotational_augmentation: bool = False,
=======
        pass_topology_as_atom_graphs: bool = False,
>>>>>>> bf856e90
    ):
        super().__init__()
        self.save_hyperparameters(logger=False)

        self.g = arch()
        if use_torch_compile:
            if torch_compile_kwargs is None:
                torch_compile_kwargs = {}

            self.g = torch.compile(self.g, **torch_compile_kwargs)

        self.use_torch_compile = use_torch_compile
        self.torch_compile_kwargs = torch_compile_kwargs or {}

        py_logger = logging.getLogger("jamun")
        py_logger.info(self.g)

        self.optim_factory = optim
        self.lr_scheduler_config = lr_scheduler_config
        self.sigma_distribution = sigma_distribution
        self.max_radius = max_radius

        self.add_fixed_noise = add_fixed_noise
        self.add_fixed_ones = add_fixed_ones
        if self.add_fixed_noise and self.add_fixed_ones:
            raise ValueError("Can't add fixed noise and fixed ones at the same time")
        if self.add_fixed_noise:
            py_logger.info("Adding fixed noise")
        if self.add_fixed_ones:
            py_logger.info("Adding fixed ones")

        self.average_squared_distance = average_squared_distance
        py_logger.info(f"Average squared distance = {self.average_squared_distance}")

        self.align_noisy_input_during_training = align_noisy_input_during_training
        if self.align_noisy_input_during_training:
            py_logger.info("Aligning noisy input during training.")
        else:
            py_logger.info("Not aligning noisy input during training.")

        self.align_noisy_input_during_evaluation = align_noisy_input_during_evaluation
        if self.align_noisy_input_during_evaluation:
            py_logger.info("Aligning noisy input during evaluation.")
        else:
            py_logger.info("Not aligning noisy input during evaluation.")

        self.mean_center = mean_center
        if self.mean_center:
            py_logger.info("Mean centering input and output.")
        else:
            py_logger.info("Not mean centering input and output.")

        self.normalization_type = normalization_type
        if self.normalization_type is not None:
            py_logger.info(f"Normalization type: {self.normalization_type}")
        else:
            py_logger.info("No normalization")

        self.sigma_data = sigma_data
        if self.normalization_type == "EDM" and self.sigma_data is None:
            raise ValueError("sigma_data must be provided when normalization_type is 'EDM'")
        elif self.normalization_type != "EDM" and self.sigma_data is not None:
            raise ValueError("sigma_data can only be used when normalization_type is 'EDM'")

        self.mirror_augmentation_rate = mirror_augmentation_rate
        py_logger.info(f"Mirror augmentation rate: {self.mirror_augmentation_rate}")

<<<<<<< HEAD
        self.alignment_correction_order = alignment_correction_order
        py_logger.info(f"Alignment correction order: {self.alignment_correction_order}")

        self.rotational_augmentation = rotational_augmentation
        if self.rotational_augmentation:
            py_logger.info("Rotational augmentation is enabled.")
=======
        self.pass_topology_as_atom_graphs = pass_topology_as_atom_graphs
>>>>>>> bf856e90

    def add_noise(self, x: torch.Tensor, sigma: float | torch.Tensor, num_graphs: int) -> torch.Tensor:
        # pos [B, ...]
        sigma = unsqueeze_trailing(sigma, x.ndim)

        if self.add_fixed_ones:
            noise = torch.ones_like(x)
        elif self.add_fixed_noise:
            torch.manual_seed(0)
            if len(x.shape) == 2:
                num_nodes_per_graph = x.shape[0] // num_graphs
                noise = torch.randn_like(x[:num_nodes_per_graph]).repeat(num_graphs, 1)
            if len(x.shape) == 3:
                num_nodes_per_graph = x.shape[1]
                noise = torch.randn_like(x[0]).repeat(num_graphs, 1, 1)
        else:
            noise = torch.randn_like(x)

        y = x + sigma * noise
        if torch.rand(()) < self.mirror_augmentation_rate:
            y = -y
        return y

    def effective_radial_cutoff(self, sigma: float | torch.Tensor) -> torch.Tensor:
        """Compute the effective radial cutoff for the noise level."""
        return torch.sqrt((self.max_radius**2) + 6 * (sigma**2))

    def get_model_predictions(
        self,
        pos: torch.Tensor,
        topology: torch_geometric.data.Batch,
        batch: torch.Tensor,
        num_graphs: int,
        sigma: float | torch.Tensor,
        energy_only: bool = False,
    ) -> tuple[torch.Tensor, torch.Tensor, torch.Tensor]:
        """Compute the denoised prediction, energy, and score."""
        if self.mean_center:
            with torch.cuda.nvtx.range("mean_center_y"):
                pos = mean_center_f(pos, batch, num_graphs)

        sigma = torch.as_tensor(sigma).to(pos)

        # Compute the normalization factors.
        with torch.cuda.nvtx.range("normalization_factors"):
            c_in, c_skip, c_out, c_noise = compute_normalization_factors(
                sigma,
                average_squared_distance=self.average_squared_distance,
                normalization_type=self.normalization_type,
                sigma_data=self.sigma_data,
                D=pos.shape[-1],
                device=pos.device,
            )
        radial_cutoff = self.effective_radial_cutoff(sigma) / c_in

        # Adjust dimensions.
        c_in = unsqueeze_trailing(c_in, pos.ndim - 1)
        c_skip = unsqueeze_trailing(c_skip, pos.ndim - 1)
        c_out = unsqueeze_trailing(c_out, pos.ndim - 1)
        c_noise = c_noise.unsqueeze(0)

        # Add edges to the graph.
        with torch.cuda.nvtx.range("add_edges"):
            topology = add_edges(pos, topology, batch, radial_cutoff)

        g = functools.partial(self.g, topology=topology, c_noise=c_noise, effective_radial_cutoff=radial_cutoff)
        h = functools.partial(norm_wrapper, g=g, c_in=c_in, c_skip=c_skip, c_out=c_out)

        with torch.cuda.nvtx.range("g"):
            model_predictions_fn = torch.compile(
                model_predictions_f,
                disable=not self.use_torch_compile,
                **self.torch_compile_kwargs,
            )
            xhat, energy, score = model_predictions_fn(pos, batch, num_graphs, sigma, h, energy_only=energy_only)

        return xhat, energy, score

    def xhat(
        self,
        y: torch.Tensor,
        topology: torch_geometric.data.Batch,
        batch: torch.Tensor,
        num_graphs: int,
        sigma: float | torch.Tensor,
    ) -> torch.Tensor:
        """Compute the denoised prediction."""
        with torch.cuda.nvtx.range("get_model_predictions"):
            xhat, _, _ = self.get_model_predictions(y, topology, batch, num_graphs, sigma)

        # Mean center the prediction.
        if self.mean_center:
            with torch.cuda.nvtx.range("mean_center_xhat"):
                xhat = mean_center_f(xhat, batch, num_graphs)

        return xhat

    def score(self, data: torch_geometric.data.Batch, sigma: float | torch.Tensor) -> torch.Tensor:
        """Compute the score function."""
        y, topology, batch, num_graphs = data.pos, data.clone(), data.batch, data.num_graphs
        del topology.pos, topology.batch
        sigma = torch.as_tensor(sigma).to(y)
        _, _, score = self.get_model_predictions(y, topology, batch, num_graphs, sigma)
        return score

    def energy(
        self,
        pos: torch.Tensor,
        topology: torch_geometric.data.Batch,
        batch: torch.Tensor,
        num_graphs: int,
        sigma: float | torch.Tensor,
    ) -> torch.Tensor:
        """Compute the energy and score for the given positions."""
        _, energy, _ = self.get_model_predictions(pos, topology, batch, num_graphs, sigma, energy_only=True)
        return energy

    def energy_and_score(
        self,
        pos: torch.Tensor,
        topology: torch_geometric.data.Batch,
        batch: torch.Tensor,
        num_graphs: int,
        sigma: float | torch.Tensor,
    ) -> tuple[torch.Tensor, torch.Tensor]:
        """Compute the energy and score for the given positions."""
        _, energy, score = self.get_model_predictions(pos, topology, batch, num_graphs, sigma)
        return energy, score

    def noise_and_denoise(
        self,
        x: torch.Tensor,
        topology: torch_geometric.data.Batch,
        batch: torch.Tensor,
        num_graphs: int,
        sigma: float | torch.Tensor,
        align_noisy_input: bool,
    ) -> tuple[torch.Tensor, torch.Tensor]:
        """Add noise to the input and denoise it."""
        with torch.no_grad():
            if self.mean_center:
                with torch.cuda.nvtx.range("mean_center_x"):
                    x = mean_center_f(x, batch, num_graphs)

            sigma = torch.as_tensor(sigma).to(x)

            with torch.cuda.nvtx.range("add_noise"):
                y = self.add_noise(x, sigma, num_graphs)

            if self.mean_center:
                with torch.cuda.nvtx.range("mean_center_y"):
                    y = mean_center_f(y, batch, num_graphs)

            # Aligning each data.
            if align_noisy_input:
                with torch.cuda.nvtx.range("align_A_to_B_batched"):
<<<<<<< HEAD
                    x = align_A_to_B_batched_f(
                        x,
                        y,
                        topology.batch,
                        topology.num_graphs,
                        sigma=sigma,
                        correction_order=self.alignment_correction_order,
                    )
=======
                    y = align_A_to_B_batched_f(y, x, batch, num_graphs)
>>>>>>> bf856e90

        with torch.cuda.nvtx.range("xhat"):
            xhat = self.xhat(y, topology, batch, num_graphs, sigma)

        return xhat, x, y

    def compute_loss(
        self,
        x: torch.Tensor,
        xhat: torch.Tensor,
        topology: torch_geometric.data.Batch,
        batch: torch.Tensor,
        num_graphs: int,
        sigma: float | torch.Tensor,
    ) -> tuple[torch.Tensor, dict[str, torch.Tensor]]:
        """Compute the loss."""
        if self.mean_center:
            with torch.cuda.nvtx.range("mean_center_x"):
                x = mean_center_f(x, batch, num_graphs)

        D = xhat.shape[-1]

        # Compute the raw loss.
        with torch.cuda.nvtx.range("raw_coordinate_loss"):
            raw_coordinate_loss = (xhat - x).pow(2).sum(dim=-1)

        # Take the mean over each graph.
        with torch.cuda.nvtx.range("mean_over_graphs"):
            mse = e3tools.scatter(raw_coordinate_loss, batch, dim=0, dim_size=num_graphs, reduce="mean")

        # Compute the scaled RMSD.
        with torch.cuda.nvtx.range("scaled_rmsd"):
            rmsd = torch.sqrt(mse)
            scaled_rmsd = rmsd / (sigma * np.sqrt(D))

        # Account for the loss weight across graphs and noise levels.
        with torch.cuda.nvtx.range("loss_weight"):
            loss = mse * topology.loss_weight

            _, _, c_out, _ = compute_normalization_factors(
                sigma,
                average_squared_distance=self.average_squared_distance,
                normalization_type=self.normalization_type,
                sigma_data=self.sigma_data,
                D=D,
                device=x.device,
            )
            loss = loss / (c_out**2)

        return loss, {
            "mse": mse,
            "rmsd": rmsd,
            "scaled_rmsd": scaled_rmsd,
        }

    def noise_and_compute_loss(
        self,
        x: torch.Tensor,
        topology: torch_geometric.data.Batch,
        batch: torch.Tensor,
        num_graphs: int,
        sigma: float | torch.Tensor,
        align_noisy_input: bool,
    ) -> tuple[torch.Tensor, dict[str, torch.Tensor]]:
        """Add noise to the input and compute the loss."""
<<<<<<< HEAD
        xhat, x, _ = self.noise_and_denoise(x, topology, sigma, align_noisy_input=align_noisy_input)
        return self.compute_loss(x, xhat, topology, sigma)
=======
        xhat, _ = self.noise_and_denoise(x, topology, batch, num_graphs, sigma, align_noisy_input=align_noisy_input)
        return self.compute_loss(x, xhat, topology, batch, num_graphs, sigma)
>>>>>>> bf856e90

    def training_step(self, data: torch_geometric.data.Batch, batch_idx: int):
        """Called during training."""
        with torch.cuda.nvtx.range("sample_sigma"):
            sigma = self.sigma_distribution.sample().to(self.device)

<<<<<<< HEAD
        x, topology = batch.pos, batch
        if self.rotational_augmentation:
            R = e3nn.o3.rand_rotation_matrix(device=self.device, dtype=x.dtype)
            x = torch.einsum("ni,ij->nj", x, R.T)
=======
        topology = data.clone()
        del topology.pos, topology.batch, topology.num_graphs

        if self.pass_topology_as_atom_graphs:
            topology = to_atom_graphs(topology)

        x, batch, num_graphs = data.pos, data.batch, data.num_graphs
>>>>>>> bf856e90

        loss, aux = self.noise_and_compute_loss(
            x,
            topology,
            batch,
            num_graphs,
            sigma,
            align_noisy_input=self.align_noisy_input_during_training,
        )

        # Average the loss and other metrics over all graphs.
        with torch.cuda.nvtx.range("mean_over_graphs"):
            aux["loss"] = loss
            for key in aux:
                aux[key] = aux[key].mean()

                self.log(f"train/{key}", aux[key], prog_bar=False, batch_size=num_graphs, sync_dist=False)

        return {
            "sigma": sigma,
            **aux,
        }

    def validation_step(self, data: torch_geometric.data.Batch, batch_idx: int):
        """Called during validation."""
        sigma = self.sigma_distribution.sample().to(self.device)
<<<<<<< HEAD
        x, topology = batch.pos, batch

        if self.rotational_augmentation:
            R = e3nn.o3.rand_rotation_matrix(device=self.device, dtype=x.dtype)
            x = torch.einsum("ni,ji->nj", x, R)
=======

        topology = data.clone()
        del topology.pos, topology.batch, topology.num_graphs

        if self.pass_topology_as_atom_graphs:
            topology = to_atom_graphs(topology)

        x, batch, num_graphs = data.pos, data.batch, data.num_graphs
>>>>>>> bf856e90

        loss, aux = self.noise_and_compute_loss(
            x, topology, batch, num_graphs, sigma, align_noisy_input=self.align_noisy_input_during_training
        )

        # Average the loss and other metrics over all graphs.
        aux["loss"] = loss
        for key in aux:
            aux[key] = aux[key].mean()
            self.log(f"val/{key}", aux[key], prog_bar=(key == "scaled_rmsd"), batch_size=num_graphs, sync_dist=True)

        return {
            "sigma": sigma,
            **aux,
        }

    def configure_optimizers(self):
        """Set up the optimizer and learning rate scheduler."""
        optimizer = self.optim_factory(params=self.parameters())

        out = {"optimizer": optimizer}
        if self.lr_scheduler_config:
            scheduler = self.lr_scheduler_config.pop("scheduler")
            out["lr_scheduler"] = {
                "scheduler": scheduler(optimizer),
                **self.lr_scheduler_config,
            }

        return out<|MERGE_RESOLUTION|>--- conflicted
+++ resolved
@@ -82,12 +82,9 @@
         lr_scheduler_config: dict | None = None,
         use_torch_compile: bool = True,
         torch_compile_kwargs: dict | None = None,
-<<<<<<< HEAD
         alignment_correction_order: int = 0,
         rotational_augmentation: bool = False,
-=======
         pass_topology_as_atom_graphs: bool = False,
->>>>>>> bf856e90
     ):
         super().__init__()
         self.save_hyperparameters(logger=False)
@@ -155,16 +152,14 @@
         self.mirror_augmentation_rate = mirror_augmentation_rate
         py_logger.info(f"Mirror augmentation rate: {self.mirror_augmentation_rate}")
 
-<<<<<<< HEAD
         self.alignment_correction_order = alignment_correction_order
         py_logger.info(f"Alignment correction order: {self.alignment_correction_order}")
 
         self.rotational_augmentation = rotational_augmentation
         if self.rotational_augmentation:
             py_logger.info("Rotational augmentation is enabled.")
-=======
+
         self.pass_topology_as_atom_graphs = pass_topology_as_atom_graphs
->>>>>>> bf856e90
 
     def add_noise(self, x: torch.Tensor, sigma: float | torch.Tensor, num_graphs: int) -> torch.Tensor:
         # pos [B, ...]
@@ -321,7 +316,6 @@
             # Aligning each data.
             if align_noisy_input:
                 with torch.cuda.nvtx.range("align_A_to_B_batched"):
-<<<<<<< HEAD
                     x = align_A_to_B_batched_f(
                         x,
                         y,
@@ -330,9 +324,6 @@
                         sigma=sigma,
                         correction_order=self.alignment_correction_order,
                     )
-=======
-                    y = align_A_to_B_batched_f(y, x, batch, num_graphs)
->>>>>>> bf856e90
 
         with torch.cuda.nvtx.range("xhat"):
             xhat = self.xhat(y, topology, batch, num_graphs, sigma)
@@ -398,33 +389,24 @@
         align_noisy_input: bool,
     ) -> tuple[torch.Tensor, dict[str, torch.Tensor]]:
         """Add noise to the input and compute the loss."""
-<<<<<<< HEAD
         xhat, x, _ = self.noise_and_denoise(x, topology, sigma, align_noisy_input=align_noisy_input)
         return self.compute_loss(x, xhat, topology, sigma)
-=======
-        xhat, _ = self.noise_and_denoise(x, topology, batch, num_graphs, sigma, align_noisy_input=align_noisy_input)
-        return self.compute_loss(x, xhat, topology, batch, num_graphs, sigma)
->>>>>>> bf856e90
 
     def training_step(self, data: torch_geometric.data.Batch, batch_idx: int):
         """Called during training."""
         with torch.cuda.nvtx.range("sample_sigma"):
             sigma = self.sigma_distribution.sample().to(self.device)
 
-<<<<<<< HEAD
-        x, topology = batch.pos, batch
+        topology = data.clone()
+        del topology.pos, topology.batch, topology.num_graphs
+
+        if self.pass_topology_as_atom_graphs:
+            topology = to_atom_graphs(topology)
+
+        x, batch, num_graphs = data.pos, data.batch, data.num_graphs
         if self.rotational_augmentation:
             R = e3nn.o3.rand_rotation_matrix(device=self.device, dtype=x.dtype)
             x = torch.einsum("ni,ij->nj", x, R.T)
-=======
-        topology = data.clone()
-        del topology.pos, topology.batch, topology.num_graphs
-
-        if self.pass_topology_as_atom_graphs:
-            topology = to_atom_graphs(topology)
-
-        x, batch, num_graphs = data.pos, data.batch, data.num_graphs
->>>>>>> bf856e90
 
         loss, aux = self.noise_and_compute_loss(
             x,
@@ -451,22 +433,18 @@
     def validation_step(self, data: torch_geometric.data.Batch, batch_idx: int):
         """Called during validation."""
         sigma = self.sigma_distribution.sample().to(self.device)
-<<<<<<< HEAD
-        x, topology = batch.pos, batch
-
+
+        topology = data.clone()
+        del topology.pos, topology.batch, topology.num_graphs
+
+        if self.pass_topology_as_atom_graphs:
+            topology = to_atom_graphs(topology)
+
+        x, batch, num_graphs = data.pos, data.batch, data.num_graphs
         if self.rotational_augmentation:
             R = e3nn.o3.rand_rotation_matrix(device=self.device, dtype=x.dtype)
             x = torch.einsum("ni,ji->nj", x, R)
-=======
-
-        topology = data.clone()
-        del topology.pos, topology.batch, topology.num_graphs
-
-        if self.pass_topology_as_atom_graphs:
-            topology = to_atom_graphs(topology)
-
-        x, batch, num_graphs = data.pos, data.batch, data.num_graphs
->>>>>>> bf856e90
+
 
         loss, aux = self.noise_and_compute_loss(
             x, topology, batch, num_graphs, sigma, align_noisy_input=self.align_noisy_input_during_training
