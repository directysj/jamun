--- conflicted
+++ resolved
@@ -1,10 +1,6 @@
-from typing import Callable, Tuple
 import functools
 import logging
-<<<<<<< HEAD
-=======
 from collections.abc import Callable
->>>>>>> 3fbdc953
 
 import lightning.pytorch as pl
 import numpy as np
@@ -16,15 +12,6 @@
 from jamun.utils import align_A_to_B_batched_f, mean_center_f, unsqueeze_trailing
 
 
-<<<<<<< HEAD
-def energy_f(y: torch.Tensor, g: Callable[[torch.Tensor], torch.Tensor], sigma: torch.Tensor) -> torch.Tensor:
-    """Compute the energy function."""
-    return (g(y) - y).pow(2).sum() / (2 * (sigma**2))
-
-
-def xhat_f(y: torch.Tensor, g: Callable[[torch.Tensor], torch.Tensor]) -> torch.Tensor:
-    """Compute the denoiser."""
-=======
 def energy_direct(y: torch.Tensor, g_y: torch.Tensor, sigma: torch.Tensor) -> torch.Tensor:
     return (g_y - y).pow(2).sum() / (2 * (sigma**2))
 
@@ -32,7 +19,6 @@
 def model_predictions_f(y: torch.Tensor, g: Callable, sigma: torch.Tensor) -> torch.Tensor:
     """Returns the model predictions: xhat, energy, and score."""
     # NOTE g must be torch.Tensor to torch.Tensor
->>>>>>> 3fbdc953
     g_y, vjp_func = torch.func.vjp(g, y)
     xhat = g_y - vjp_func(g_y - y, create_graph=True, retain_graph=True)[0]
     energy = energy_direct(y, g_y, sigma)
@@ -40,25 +26,9 @@
     return xhat, energy, score
 
 
-<<<<<<< HEAD
-def jamun_normalization_factors(sigma: float, average_squared_distance: float, D: int = 3, device=None):
-    A = torch.as_tensor(average_squared_distance, device=device)
-    B = torch.as_tensor(2 * D * sigma**2, device=device)
-    sigma = torch.as_tensor(sigma, device=device)
-
-    c_in = 1.0 / torch.sqrt(A + B)
-    c_skip = A / (A + B)
-    c_out = torch.sqrt((A * B) / (A + B))
-    c_noise = torch.log(sigma) / 4
-    return c_in, c_skip, c_out, c_noise
-
-
-def norm_wrapper(y: torch.Tensor, g: Callable, c_in: torch.Tensor, c_skip: torch.Tensor, c_out: torch.Tensor) -> torch.Tensor:
-=======
 def norm_wrapper(
     y: torch.Tensor, g: Callable, c_in: torch.Tensor, c_skip: torch.Tensor, c_out: torch.Tensor
 ) -> torch.Tensor:
->>>>>>> 3fbdc953
     return c_skip * y + c_out * g(c_in * y)
 
 
@@ -83,6 +53,7 @@
         lr_scheduler_config: dict | None = None,
         use_torch_compile: bool = True,
         torch_compile_kwargs: dict | None = None,
+        alignment_correction_order: int = 0,
     ):
         super().__init__()
         self.save_hyperparameters(logger=False)
@@ -144,13 +115,9 @@
         self.mirror_augmentation_rate = mirror_augmentation_rate
         py_logger.info(f"Mirror augmentation rate: {self.mirror_augmentation_rate}")
 
-<<<<<<< HEAD
-        self.bond_loss_coefficient = bond_loss_coefficient
-
-    def add_noise(self, x: torch_geometric.data.Batch, sigma: float | torch.Tensor) -> torch_geometric.data.Batch:
-=======
+        self.alignment_correction_order = alignment_correction_order
+
     def add_noise(self, x: torch.Tensor, sigma: float | torch.Tensor, num_graphs: int) -> torch.Tensor:
->>>>>>> 3fbdc953
         # pos [B, ...]
         sigma = unsqueeze_trailing(sigma, x.ndim)
 
@@ -172,11 +139,7 @@
             y = -y
         return y
 
-<<<<<<< HEAD
-    def score(self, y: torch_geometric.data.Batch, sigma: float | torch.Tensor) -> torch_geometric.data.Batch:
-=======
     def score(self, batch: torch_geometric.data.Batch, sigma: float | torch.Tensor) -> torch.Tensor:
->>>>>>> 3fbdc953
         """Compute the score function."""
         y, topology = batch.pos, batch
         sigma = torch.as_tensor(sigma).to(y)
@@ -220,9 +183,6 @@
         topology.bond_mask = bond_mask
         return topology
 
-<<<<<<< HEAD
-    def xhat_normalized(self, y: torch_geometric.data.Batch, sigma: float | torch.Tensor) -> torch_geometric.data.Batch:
-=======
     def energy_and_score(
         self, pos: torch.Tensor, topology: torch_geometric.data.Batch, sigma: float | torch.Tensor
     ) -> torch.Tensor:
@@ -233,7 +193,6 @@
     def get_model_predictions(
         self, pos: torch.Tensor, topology: torch_geometric.data.Batch, sigma: float | torch.Tensor
     ) -> torch.Tensor:
->>>>>>> 3fbdc953
         """Compute the denoised prediction using the normalization factors from JAMUN."""
         if self.mean_center:
             with torch.cuda.nvtx.range("mean_center_y"):
@@ -274,11 +233,7 @@
 
         return xhat, energy, score
 
-<<<<<<< HEAD
-    def xhat(self, y: torch.Tensor, sigma: float | torch.Tensor):
-=======
     def xhat(self, y: torch.Tensor, topology: torch_geometric.data.Batch, sigma: float | torch.Tensor) -> torch.Tensor:
->>>>>>> 3fbdc953
         """Compute the denoised prediction."""
         with torch.cuda.nvtx.range("get_model_predictions"):
             xhat, _, _ = self.get_model_predictions(y, topology, sigma)
@@ -292,18 +247,11 @@
 
     def noise_and_denoise(
         self,
-<<<<<<< HEAD
-        x: torch_geometric.data.Batch,
-        sigma: float | torch.Tensor,
-        align_noisy_input: bool,
-    ) -> Tuple[torch_geometric.data.Batch, torch_geometric.data.Batch]:
-=======
         x: torch.Tensor,
         topology: torch_geometric.data.Batch,
         sigma: float | torch.Tensor,
         align_noisy_input: bool,
     ) -> tuple[torch.Tensor, torch.Tensor]:
->>>>>>> 3fbdc953
         """Add noise to the input and denoise it."""
         with torch.no_grad():
             if self.mean_center:
@@ -322,7 +270,7 @@
             # Aligning each batch.
             if align_noisy_input:
                 with torch.cuda.nvtx.range("align_A_to_B_batched"):
-                    y = align_A_to_B_batched_f(y, x, topology.batch, topology.num_graphs)
+                    y = align_A_to_B_batched_f(y, x, topology.batch, topology.num_graphs, sigma=sigma, correction_order=self.alignment_correction_order)
 
         with torch.cuda.nvtx.range("xhat"):
             xhat = self.xhat(y, topology, sigma)
@@ -331,18 +279,11 @@
 
     def compute_loss(
         self,
-<<<<<<< HEAD
-        x: torch_geometric.data.Batch,
-        xhat: torch.Tensor,
-        sigma: float | torch.Tensor,
-    ) -> Tuple[torch.Tensor, torch.Tensor, torch.Tensor]:
-=======
         x: torch.Tensor,
         xhat: torch.Tensor,
         topology: torch_geometric.data.Batch,
         sigma: float | torch.Tensor,
     ) -> tuple[torch.Tensor, dict[str, torch.Tensor]]:
->>>>>>> 3fbdc953
         """Compute the loss."""
         if self.mean_center:
             with torch.cuda.nvtx.range("mean_center_x"):
@@ -385,18 +326,11 @@
 
     def noise_and_compute_loss(
         self,
-<<<<<<< HEAD
-        x: torch_geometric.data.Batch,
-        sigma: float | torch.Tensor,
-        align_noisy_input: bool,
-    ) -> Tuple[torch.Tensor, torch.Tensor, torch.Tensor]:
-=======
         x: torch.Tensor,
         topology: torch_geometric.data.Batch,
         sigma: float | torch.Tensor,
         align_noisy_input: bool,
     ) -> tuple[torch.Tensor, dict[str, torch.Tensor]]:
->>>>>>> 3fbdc953
         """Add noise to the input and compute the loss."""
         xhat, _ = self.noise_and_denoise(x, topology, sigma, align_noisy_input=align_noisy_input)
         return self.compute_loss(x, xhat, topology, sigma)
