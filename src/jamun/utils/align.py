--- conflicted
+++ resolved
@@ -1,8 +1,3 @@
-<<<<<<< HEAD
-from typing import Tuple, Optional
-
-=======
->>>>>>> bf856e90
 import torch
 import torch_geometric
 import e3tools
