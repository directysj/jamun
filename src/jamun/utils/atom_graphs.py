--- conflicted
+++ resolved
@@ -1,7 +1,4 @@
-<<<<<<< HEAD
-=======
-from typing import Dict
->>>>>>> 3fbdc953
+"""Converts a PyTorch Geometric Batch object to an AtomGraphs object for the Orb models."""
 
 import torch
 import torch_geometric.data
