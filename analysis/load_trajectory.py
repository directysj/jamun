--- conflicted
+++ resolved
@@ -6,13 +6,8 @@
 import dotenv
 import mdtraj as md
 import pandas as pd
-<<<<<<< HEAD
-import dotenv
-import logging
+import tqdm
 import torch
-=======
-import tqdm
->>>>>>> e24418f6
 
 from jamun import data, utils
 
@@ -225,8 +220,6 @@
 
     return {dataset.label(): dataset for dataset in datasets}
 
-<<<<<<< HEAD
-=======
 def get_chignolin_reference_dataset(
     data_path: str, split: str = "all"
 ) -> Dict[str, data.MDtrajDataset]:
@@ -243,7 +236,7 @@
     dataset = data.MDtrajDataset(root = str(root), pdb_file=str(pdb_file), traj_files=list(map(str, traj_files)), label="filtered")
 
     return {"filtered" : dataset}
->>>>>>> e24418f6
+
 
 def get_JAMUNReference_5AA_datasets(
     data_path: str, filter_codes: Optional[Sequence[str]] = None
@@ -437,7 +430,6 @@
             data_path,
             filter_codes=filter_codes,
         )[peptide]
-<<<<<<< HEAD
     elif trajectory_name == "MDGen_4AA":
         dataset = get_MDGen_4AA_datasets(
             data_path,
@@ -454,10 +446,8 @@
         dataset = get_ChignolinReference_datasets(
             data_path,
         )[peptide]
-=======
     elif trajectory_name == "Chignolin":
         dataset = get_chignolin_reference_dataset(data_path)[peptide]
->>>>>>> e24418f6
     else:
         raise ValueError(f"Trajectory type {trajectory_name} not supported. Available options: JAMUN, MDGenReference, TimewarpReference, JAMUNReference_2AA, JAMUNReference_5AA, Chignolin")
 
